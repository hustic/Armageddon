--- conflicted
+++ resolved
@@ -276,30 +276,20 @@
             Returns the DataFrame with additional column ``dedz`` which is the
             kinetic energy lost per unit altitude
         """
-<<<<<<< HEAD
+
         dedz_vec = np.array([0])
-=======
-        dedz_vec = np.zeros(len(result)) # create array to store dedz results
->>>>>>> 0865aa09
         velocity = np.array(result.velocity)
         mass = np.array(result.mass)
         altitude = np.array(result.altitude)
 
-<<<<<<< HEAD
+
         ke = ((1/2 * mass[1:] * velocity[1:]**2) - (1/2 * mass[:-1] * velocity[:-1]**2)) / 4.184e12
         alt = (altitude[1:] - altitude[:-1]) / 1e3 # get kinetic energy and altitude differnces between timesteps
         d = ke/alt
         dedz_vec = np.concatenate((dedz_vec, d)) # devide energy over altitude, note the first entry stays zero
         #i = np.where(dedz_vec < 0) # turn all negative value to zero
         #dedz_vec[i] = 0
-=======
-        # get dedz as released energy per altitude
-        ke = ((1/2 * mass[1:] * velocity[1:]**2) - (1/2 * mass[:-1] * velocity[:-1]**2)) / 4.184e12
-        alt = (altitude[1:] - altitude[:-1]) / 1e3 # get kinetic energy and altitude differnces between timesteps
-        dedz_vec[1:] = ke / alt # devide energy over altitude, note the first entry stays zero
-        i = np.where(dedz_vec < 0) # turn all negative value to zero
-        dedz_vec[i] = 0
->>>>>>> 0865aa09
+
         '''
         dedz = np.zeros(len(result)) # create array to store dedz results
         for i in range(1,len(result)): # loop through all rows of result
@@ -309,14 +299,11 @@
             if dedz[i] < 0:
                 dedz[i] = 0'''
         #print('Vectorisation of calculate_energy(): ', np.allclose(dedz, dedz_vec))
-<<<<<<< HEAD
+
         #print(result)
         #print(dedz_vec)
         result['dedz'] = dedz_vec # add dedz to DataFrame 'result'
-=======
-        
-        result.insert(len(result.columns), 'dedz', dedz_vec) # add dedz to DataFrame 'result'
->>>>>>> 0865aa09
+
 
         return result
 
